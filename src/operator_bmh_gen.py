import asyncio
import base64
import os
from datetime import datetime
from typing import Any, Dict

import kopf
import kubernetes
from kubernetes import client, config

from src.config import (
    MAX_AVAILABLE_SERVERS,
    operator_logger,
    buffer_logger
)
from src.unified_client import UnifiedServerClient
from src.yaml_generators import generate_baremetal_host, generate_bmc_secret
from src.buffer_manager import (
    bmh_buffer_lock,
    get_available_baremetalhosts,
    buffer_check_loop
)
<<<<<<< HEAD
=======
logger = logging.getLogger(__name__)

# Create separate loggers for different components
bmh_logger = logging.getLogger('bmh_generator')
ucs_logger = logging.getLogger('ucs_client')
operator_logger = logging.getLogger('k8s_operator')
buffer_logger = logging.getLogger('bmh_buffer')

# Global configuration
MAX_AVAILABLE_SERVERS = 20  # Maximum number of servers that can be available (not in cluster)
BUFFER_CHECK_INTERVAL = 30  # Seconds between buffer checks

# ============================================================================
# BMH Generator Functions (from bmh_generator.py)
# ============================================================================

def validate_inputs(mac: str, ip: str) -> None:
    """Validate MAC and IP address formats"""
    bmh_logger.debug(f"Validating inputs - MAC: {mac}, IP: {ip}")
    
    if not mac or not ip:
        bmh_logger.error("MAC address and/or IP address is empty")
        raise ValueError("MAC address and IP address must not be empty")
    
    MAC_RE = re.compile(r"(?:[0-9A-Fa-f]{2}:){5}[0-9A-Fa-f]{2}")
    
    if not MAC_RE.fullmatch(mac):
        bmh_logger.error(f"Invalid MAC address format: {mac}")
        raise ValueError(f"Invalid MAC address format: {mac}")
    
    try:
        ipaddress.IPv4Address(ip)
        bmh_logger.debug(f"Successfully validated IP address: {ip}")
    except ipaddress.AddressValueError as exc:
        bmh_logger.error(f"Invalid IPv4 address: {ip} - {exc}")
        raise ValueError(f"Invalid IPv4 address: {ip}") from exc
    
    bmh_logger.info(f"Input validation successful for MAC: {mac}, IP: {ip}")

def validate_yaml_format(data: Dict[str, Any]) -> None:
    """Validate that the generated data can be properly serialized to YAML format"""
    bmh_logger.debug("Validating YAML format of generated data")
    
    try:
        yaml.dump(data, default_flow_style=False)
        bmh_logger.debug("YAML validation successful")
    except yaml.YAMLError as exc:
        bmh_logger.error(f"YAML validation failed: {exc}")
        raise ValueError(f"Generated data cannot be converted to valid YAML: {exc}") from exc

def generate_baremetal_host(
    name: str,
    namespace: str,
    mac_address: str,
    ipmi_address: str,
    ipmi_username: str,
    ipmi_password: str,
    infra_env: str,
    server_vendor: str,
    labels: Optional[Dict[str, str]] = None,
) -> Dict[str, Any]:
    """Generate BareMetalHost resource definition"""
    bmh_logger.info(f"Generating BareMetalHost for {name} in namespace {namespace}")
    bmh_logger.debug(f"Parameters - MAC: {mac_address}, IPMI: {ipmi_address}, InfraEnv: {infra_env}, Vendor: {server_vendor}")
    
    validate_inputs(mac_address, ipmi_address)
    
    # Determine BMC address format based on vendor
    if server_vendor.upper() == "HP":
        bmc_address = f"redfish-virtualmedia://{ipmi_address}/redfish/v1/Systems/1"
        secret_name = f"hp-bmc-{name}"
    elif server_vendor.upper() == "DELL":
        bmc_address = f"idrac-virtualmedia://{ipmi_address}/redfish/v1/Systems/System.Embedded.1"
        secret_name = f"dell-bmc-{name}"
    elif server_vendor.upper() == "CISCO":
        bmc_address = f"ipmi://{ipmi_address}"
        secret_name = f"cisco-bmc-{name}"
    else:
        bmh_logger.warning(f"Unknown vendor {server_vendor}, defaulting to IPMI")
        bmc_address = f"ipmi://{ipmi_address}"
        secret_name = f"bmc-{name}"
    
    bmh_logger.info(f"Using BMC address format for {server_vendor}: {bmc_address}")
    
    bmh_data = {
        "apiVersion": "metal3.io/v1alpha1",
        "kind": "BareMetalHost",
        "metadata": {
            "name": name,
            "namespace": namespace,
            "labels": {
                "infraenvs.agent-install.openshift.io": infra_env,
                "server-vendor": server_vendor.lower(),
                **(labels or {}),
            },
            "annotations": {
                "inspect.metal3.io": "disabled",
                "bmac.agent-install.openshift.io/hostname": name,
                "server-vendor": server_vendor.upper(),
            },
        },
        "spec": {
            "online": True,
            "bootMACAddress": mac_address,
            "automatedCleaningMode": "disabled",
            "bmc": {
                "address": bmc_address,
                "credentialsName": secret_name,
                "disableCertificateVerification": True,
            },
            "bootMode": "UEFI",
        },
    }
    
    if labels:
        bmh_logger.debug(f"Additional labels applied: {labels}")
    
    validate_yaml_format(bmh_data)
    bmh_logger.info(f"Successfully generated BareMetalHost definition for {name}")
    
    return bmh_data

def generate_bmc_secret(
    name: str,
    namespace: str,
    username: str,
    password: str,
    server_vendor: str,
) -> Dict[str, Any]:
    """Generate BMC Secret resource definition"""
    bmh_logger.info(f"Generating BMC secret for {name} in namespace {namespace}")
    bmh_logger.debug(f"BMC username: {username}, Vendor: {server_vendor}")
    
    # Determine secret name based on vendor
    if server_vendor.upper() == "HP":
        secret_name = f"hp-bmc-{name}"
    elif server_vendor.upper() == "DELL":
        secret_name = f"dell-bmc-{name}"
    elif server_vendor.upper() == "CISCO":
        secret_name = f"cisco-bmc-{name}"
    else:
        bmh_logger.warning(f"Unknown vendor {server_vendor}, using default naming")
        secret_name = f"bmc-{name}"
    
    secret_data = {
        "apiVersion": "v1",
        "kind": "Secret",
        "metadata": {
            "name": secret_name,
            "namespace": namespace,
            "labels": {
                "server-vendor": server_vendor.lower(),
                "baremetalhost": name,
            }
        },
        "type": "Opaque",
        "data": {
            "username": base64.b64encode(username.encode()).decode(),
            "password": base64.b64encode(password.encode()).decode(),
        },
    }
    
    validate_yaml_format(secret_data)
    bmh_logger.info(f"Successfully generated BMC secret definition for {secret_name}")
    
    return secret_data

# ============================================================================
# UCS Client Class (from ucs_client.py)
# ============================================================================

class ServerType(Enum):
    """Enum for server types based on naming convention"""
    HP = "hp"
    CISCO = "cisco"
    DELL = "dell"
    UNKNOWN = "unknown"


class UnifiedServerClient:
    """
    Unified client for managing HP, Cisco UCS, and Dell servers.
    Automatically detects server type based on naming convention and searches efficiently.
    """
    
    def __init__(self, 
                 # HP OneView credentials
                 oneview_ip=None, 
                 oneview_username=None, 
                 oneview_password=None,
                 # UCS Central/Manager credentials
                 ucs_central_ip=None, 
                 central_username=None, 
                 central_password=None,
                 manager_username=None, 
                 manager_password=None,
                 # Dell OME credentials
                 ome_ip=None, 
                 ome_username=None, 
                 ome_password=None):
        """
        Initialize unified server client with credentials for all systems.
        
        Args:
            oneview_ip: HP OneView IP address
            oneview_username: HP OneView username
            oneview_password: HP OneView password
            ucs_central_ip: Cisco UCS Central IP address
            central_username: UCS Central username
            central_password: UCS Central password
            manager_username: UCS Manager username
            manager_password: UCS Manager password
            ome_ip: Dell OpenManage Enterprise IP address
            ome_username: Dell OME username
            ome_password: Dell OME password
        """
        # HP OneView configuration
        self.oneview_ip = oneview_ip
        self.oneview_username = oneview_username
        self.oneview_password = oneview_password
        self.oneview_session = None
        self.oneview_auth_token = None
        self.oneview_base_url = f"https://{oneview_ip}" if oneview_ip else None
        
        # UCS configuration
        self.ucs_central_ip = ucs_central_ip
        self.central_username = central_username
        self.central_password = central_password
        self.manager_username = manager_username
        self.manager_password = manager_password
        self.ucsc_handle = None
        
        # Dell OME configuration
        self.ome_ip = ome_ip
        self.ome_username = ome_username
        self.ome_password = ome_password
        self.ome_session = None
        self.ome_auth_token = None
        self.ome_base_url = f"https://{ome_ip}/api" if ome_ip else None
        
        # Cache for server data to improve performance
        self._hp_servers_cache = None
        self._ucs_servers_cache = None
        self._dell_servers_cache = None
        
        logger.info("Initialized UnifiedServerClient")
    
    def detect_server_type(self, server_name: str, server_vendor: Optional[str] = None) -> ServerType:
        """
        Detect server type based on explicit vendor or naming convention.
        
        Args:
            server_name: Name of the server
            server_vendor: Optional explicit server vendor (HP, Dell, Cisco)
            
        Returns:
            ServerType enum value
        """
        # If server_vendor is explicitly provided, use it
        if server_vendor:
            vendor_upper = server_vendor.upper()
            if vendor_upper == "HP":
                logger.debug(f"Using explicit vendor HP for server: {server_name}")
                return ServerType.HP
            elif vendor_upper == "DELL":
                logger.debug(f"Using explicit vendor Dell for server: {server_name}")
                return ServerType.DELL
            elif vendor_upper == "CISCO":
                logger.debug(f"Using explicit vendor Cisco for server: {server_name}")
                return ServerType.CISCO
            else:
                logger.warning(f"Unknown vendor '{server_vendor}' provided, falling back to name detection")
        
        # Fall back to name-based detection
        server_name_lower = server_name.lower()
        
        if 'rf' in server_name_lower:
            logger.debug(f"Detected HP server based on 'rf' in name: {server_name}")
            return ServerType.HP
        elif 'ome' in server_name_lower:
            logger.debug(f"Detected Dell server based on 'ome' in name: {server_name}")
            return ServerType.DELL
        else:
            # Default to Cisco for basic names
            logger.debug(f"Defaulting to Cisco server for: {server_name}")
            return ServerType.CISCO
    
    def get_server_info(self, server_name: str, server_vendor: Optional[str] = None) -> Tuple[str, str]:
        """
        Get server MAC address and management IP based on server name.
        Automatically detects server type and searches efficiently.
        
        Args:
            server_name: Name of the server
            server_vendor: Optional explicit server vendor (HP, Dell, Cisco)
            
        Returns:
            Tuple of (mac_address, management_ip)
        """
        logger.info(f"Getting server info for: {server_name}, vendor: {server_vendor or 'auto-detect'}")
        
        # Detect server type based on vendor annotation or naming convention
        server_type = self.detect_server_type(server_name, server_vendor)
        
        # Define search order based on detected type
        if server_type == ServerType.HP:
            search_order = [ServerType.HP, ServerType.CISCO, ServerType.DELL]
        elif server_type == ServerType.DELL:
            search_order = [ServerType.DELL, ServerType.CISCO, ServerType.HP]
        else:  # CISCO
            search_order = [ServerType.CISCO, ServerType.HP, ServerType.DELL]
        
        # Try each system in order
        for system in search_order:
            try:
                logger.info(f"Searching in {system.value} system...")
                
                if system == ServerType.HP:
                    if self._is_hp_configured():
                        mac, ip = self._get_hp_server_info(server_name)
                        if mac and ip:
                            logger.info(f"Found server in HP OneView")
                            return mac, ip
                            
                elif system == ServerType.CISCO:
                    if self._is_ucs_configured():
                        mac, ip = self._get_ucs_server_info(server_name)
                        if mac and ip:
                            logger.info(f"Found server in Cisco UCS")
                            return mac, ip
                            
                elif system == ServerType.DELL:
                    if self._is_dell_configured():
                        mac, ip = self._get_dell_server_info(server_name)
                        if mac and ip:
                            logger.info(f"Found server in Dell OME")
                            return mac, ip
                            
            except Exception as e:
                logger.warning(f"Error searching in {system.value} system: {str(e)}")
                continue
        
        # If we get here, server was not found in any system
        raise ValueError(f"Server {server_name} not found in any configured system")
    
    # HP OneView Methods
    def _is_hp_configured(self) -> bool:
        """Check if HP OneView is configured"""
        return all([self.oneview_ip, self.oneview_username, self.oneview_password])
    
    def _ensure_hp_connected(self):
        """Ensure connection to HP OneView"""
        if not self.oneview_session or not self.oneview_auth_token:
            logger.info(f"Connecting to HP OneView at {self.oneview_ip}")
            
            self.oneview_session = requests.Session()
            self.oneview_session.verify = False
            
            auth_url = f"{self.oneview_base_url}/rest/login-sessions"
            auth_data = {
                "userName": self.oneview_username,
                "password": self.oneview_password
            }
            
            headers = {
                "Content-Type": "application/json",
                "X-API-Version": "2000"
            }
            
            response = self.oneview_session.post(auth_url, json=auth_data, headers=headers)
            response.raise_for_status()
            
            self.oneview_auth_token = response.json().get('sessionID')
            self.oneview_session.headers.update({
                'Auth': self.oneview_auth_token,
                'X-API-Version': '2000'
            })
            
            logger.info("Successfully connected to HP OneView")
    
    def _get_hp_server_info(self, server_name: str) -> Tuple[Optional[str], Optional[str]]:
        """Get HP server info"""
        self._ensure_hp_connected()
        
        # Use cache if available
        if self._hp_servers_cache is None:
            servers_url = f"{self.oneview_base_url}/rest/server-hardware"
            response = self.oneview_session.get(servers_url)
            response.raise_for_status()
            self._hp_servers_cache = response.json().get('members', [])
        
        # Search for server
        for server in self._hp_servers_cache:
            if (server_name.upper() == server.get('name', '').upper() or 
                server_name.upper() == server.get('serialNumber', '').upper()):
                
                # Get iLO IP
                ilo_ip = ""
                mp_host_info = server.get('mpHostInfo', {})
                mp_addresses = mp_host_info.get('mpIpAddresses', [])
                
                for addr_info in mp_addresses:
                    if addr_info.get('type') in ['DHCP', 'Static']:
                        ilo_ip = addr_info.get('address', '')
                        if ilo_ip:
                            break
                
                # Get MAC address
                mac_address = self._get_hp_mac_address(server.get('uri'))
                
                if mac_address and ilo_ip:
                    return mac_address, ilo_ip
        
        return None, None
    
    def _get_hp_mac_address(self, server_uri: str) -> Optional[str]:
        """Get HP server MAC address"""
        try:
            response = self.oneview_session.get(f"{self.oneview_base_url}{server_uri}")
            response.raise_for_status()
            
            server_data = response.json()
            port_map = server_data.get('portMap', {})
            device_slots = port_map.get('deviceSlots', [])
            
            for slot in device_slots:
                for port in slot.get('physicalPorts', []):
                    mac = port.get('mac', '')
                    if mac and mac != '00:00:00:00:00:00':
                        return mac
            
            return None
            
        except Exception as e:
            logger.error(f"Error getting HP MAC address: {str(e)}")
            return None
    
    # Cisco UCS Methods
    def _is_ucs_configured(self) -> bool:
        """Check if UCS is configured"""
        return all([self.ucs_central_ip, self.central_username, self.central_password,
                   self.manager_username, self.manager_password])
    
    def _ensure_ucs_connected(self):
        """Ensure connection to UCS Central"""
        if not self.ucsc_handle:
            logger.info(f"Connecting to UCS Central at {self.ucs_central_ip}")
            
            try:
                # Import UCS SDK modules here to avoid import errors if not installed
                from ucscsdk.ucschandle import UcscHandle
                from ucsmsdk.ucshandle import UcsHandle
                
                self.ucsc_handle = UcscHandle(self.ucs_central_ip, self.central_username, 
                                             self.central_password)
                self.ucsc_handle.login()
                
                # Store class references for later use
                self._UcsHandle = UcsHandle
                
                logger.info("Successfully connected to UCS Central")
                
            except ImportError:
                logger.error("UCS SDK not installed. Install with: pip install ucsmsdk ucscsdk")
                raise
    
    def _get_ucs_server_info(self, server_name: str) -> Tuple[Optional[str], Optional[str]]:
        """Get UCS server info"""
        self._ensure_ucs_connected()
        
        # Use cache if available
        if self._ucs_servers_cache is None:
            self._ucs_servers_cache = self.ucsc_handle.query_classid("lsServer")
        
        for server in self._ucs_servers_cache:
            if server_name.upper() == server.name.upper():
                domain = server.domain
                ucsm_handle = None
                
                try:
                    # Connect to UCS Manager
                    ucsm_handle = self._UcsHandle(domain, self.manager_username, 
                                                 self.manager_password)
                    ucsm_handle.login()
                    
                    # Get server details
                    server_details = self.ucsc_handle.query_dn(server.dn)
                    if not server_details:
                        continue
                    
                    # Get KVM IP
                    kvm_ip = ""
                    mgmt_interfaces = ucsm_handle.query_children(in_mo=server_details, 
                                                                class_id="VnicIpV4PooledAddr")
                    for iface in mgmt_interfaces:
                        if hasattr(iface, 'addr') and iface.addr:
                            kvm_ip = str(iface.addr)
                            break
                    
                    # Get MAC address
                    mac_address = ""
                    adapters = ucsm_handle.query_children(in_mo=server_details, 
                                                         class_id="VnicEther")
                    if adapters:
                        sorted_adapters = sorted(adapters, key=lambda x: x.name[3:])
                        if sorted_adapters and hasattr(sorted_adapters[0], 'addr'):
                            mac_address = sorted_adapters[0].addr
                    
                    if mac_address and kvm_ip:
                        return mac_address, kvm_ip
                        
                finally:
                    if ucsm_handle:
                        try:
                            ucsm_handle.logout()
                        except:
                            pass
        
        return None, None
    
    # Dell OME Methods
    def _is_dell_configured(self) -> bool:
        """Check if Dell OME is configured"""
        return all([self.ome_ip, self.ome_username, self.ome_password])
    
    def _ensure_dell_connected(self):
        """Ensure connection to Dell OME"""
        if not self.ome_session or not self.ome_auth_token:
            logger.info(f"Connecting to Dell OME at {self.ome_ip}")
            
            self.ome_session = requests.Session()
            self.ome_session.verify = False
            
            auth_url = f"{self.ome_base_url}/SessionService/Sessions"
            auth_data = {
                "UserName": self.ome_username,
                "Password": self.ome_password,
                "SessionType": "API"
            }
            
            response = self.ome_session.post(auth_url, json=auth_data)
            response.raise_for_status()
            
            self.ome_auth_token = response.headers.get('X-Auth-Token')
            self.ome_session.headers.update({'X-Auth-Token': self.ome_auth_token})
            
            logger.info("Successfully connected to Dell OME")
    
    def _get_dell_server_info(self, server_name: str) -> Tuple[Optional[str], Optional[str]]:
        """Get Dell server info"""
        self._ensure_dell_connected()
        
        # Use cache if available
        if self._dell_servers_cache is None:
            devices_url = f"{self.ome_base_url}/DeviceService/Devices"
            params = {
                '$filter': 'Type eq 1000',  # 1000 = Server type
                '$top': 5000
            }
            
            response = self.ome_session.get(devices_url, params=params)
            response.raise_for_status()
            self._dell_servers_cache = response.json().get('value', [])
        
        # Search for server
        for server in self._dell_servers_cache:
            server_display_name = server.get('DeviceName', '')
            server_service_tag = server.get('DeviceServiceTag', '')
            
            if (server_name.upper() == server_display_name.upper() or 
                server_name.upper() == server_service_tag.upper()):
                
                # Get iDRAC IP
                idrac_ip = ""
                device_mgmt = server.get('DeviceManagement', [])
                
                for mgmt in device_mgmt:
                    if mgmt.get('ManagementType') == 2:  # 2 = iDRAC
                        network_address = mgmt.get('NetworkAddress', '')
                        if network_address:
                            idrac_ip = network_address
                            break
                
                if not idrac_ip and server.get('ManagementIP'):
                    idrac_ip = server.get('ManagementIP')
                
                # Get MAC address
                mac_address = self._get_dell_mac_address(server.get('Id'))
                
                if mac_address and idrac_ip:
                    return mac_address, idrac_ip
        
        return None, None
    
    def _get_dell_mac_address(self, server_id: int) -> Optional[str]:
        """Get Dell server MAC address"""
        try:
            interfaces_url = f"{self.ome_base_url}/DeviceService/Devices({server_id})/InventoryDetails('networkInterfaces')"
            
            response = self.ome_session.get(interfaces_url)
            response.raise_for_status()
            
            interfaces_data = response.json()
            interfaces = interfaces_data.get('InventoryInfo', [])
            
            if interfaces:
                sorted_interfaces = sorted(interfaces, key=lambda x: x.get('Name', ''))
                
                for interface in sorted_interfaces:
                    mac = interface.get('MacAddress', '')
                    if mac and mac != '00:00:00:00:00:00':
                        return mac
            
            return None
            
        except Exception as e:
            logger.error(f"Error getting Dell MAC address: {str(e)}")
            return None
    
    def disconnect(self):
        """Disconnect from all systems"""
        # Disconnect from HP OneView
        if self.oneview_session and self.oneview_auth_token:
            try:
                logout_url = f"{self.oneview_base_url}/rest/login-sessions"
                self.oneview_session.delete(logout_url)
                self.oneview_session.close()
                logger.info("Disconnected from HP OneView")
            except Exception as e:
                logger.warning(f"Error disconnecting from HP OneView: {str(e)}")
            finally:
                self.oneview_session = None
                self.oneview_auth_token = None
        
        # Disconnect from UCS Central
        if self.ucsc_handle:
            try:
                self.ucsc_handle.logout()
                logger.info("Disconnected from UCS Central")
            except Exception as e:
                logger.warning(f"Error disconnecting from UCS Central: {str(e)}")
            finally:
                self.ucsc_handle = None
        
        # Disconnect from Dell OME
        if self.ome_session and self.ome_auth_token:
            try:
                logout_url = f"{self.ome_base_url}/SessionService/Sessions"
                self.ome_session.delete(logout_url)
                self.ome_session.close()
                logger.info("Disconnected from Dell OME")
            except Exception as e:
                logger.warning(f"Error disconnecting from Dell OME: {str(e)}")
            finally:
                self.ome_session = None
                self.ome_auth_token = None
        
        # Clear caches
        self._hp_servers_cache = None
        self._ucs_servers_cache = None
        self._dell_servers_cache = None
    
    def __enter__(self):
        """Context manager entry"""
        return self
    
    def __exit__(self, exc_type, exc_val, exc_tb):
        """Context manager exit - ensure cleanup"""
        self.disconnect()


# ============================================================================
# Kubernetes Operator with Buffer Management
# ============================================================================

# Load Kubernetes config
# ============================================================================
# Kubernetes Operator with Buffer Management (UPDATED)
# ============================================================================
>>>>>>> a5c7a77d

# Load Kubernetes config
try:
    config.load_incluster_config()
    operator_logger.info("Loaded in-cluster Kubernetes configuration")
except Exception as e:
    operator_logger.warning(f"Failed to load in-cluster config: {e}")
    operator_logger.info("Falling back to kubeconfig")
    config.load_kube_config()

# Initialize Kubernetes clients
k8s_client = client.ApiClient()
custom_api = client.CustomObjectsApi(k8s_client)
core_v1 = client.CoreV1Api(k8s_client)
operator_logger.info("Initialized Kubernetes API clients")

# Unified server client (initialized on startup)
unified_client = None

# Buffer management
buffer_check_task = None

<<<<<<< HEAD
=======
def get_available_baremetalhosts() -> List[Dict[str, Any]]:
    """Get list of BareMetalHosts that are available (not provisioned)"""
    buffer_logger.debug("Querying all BareMetalHosts")
    
    try:
        bmhs = custom_api.list_cluster_custom_object(
            group="metal3.io",
            version="v1alpha1",
            plural="baremetalhosts"
        )
        
        available_bmhs = []
        
        for bmh in bmhs.get('items', []):
            status = bmh.get('status', {})
            provisioning_state = status.get('provisioning', {}).get('state', '')
            
            # A BMH is available if it's NOT in "provisioned" state
            # Provisioned means it's already in a cluster
            if provisioning_state != 'provisioned':
                available_bmhs.append(bmh)
                buffer_logger.debug(f"BMH {bmh['metadata']['name']} is available (state: {provisioning_state})")
            else:
                buffer_logger.debug(f"BMH {bmh['metadata']['name']} is in cluster (state: provisioned)")
        
        buffer_logger.info(f"Found {len(available_bmhs)} available BareMetalHosts")
        return available_bmhs
        
    except Exception as e:
        buffer_logger.error(f"Error querying BareMetalHosts: {str(e)}")
        if hasattr(e, 'status') and e.status == 404:
            buffer_logger.warning("Metal3 CRD not found - returning empty list")
            return []
        raise

def get_buffered_generators() -> List[Dict[str, Any]]:
    """Get list of BareMetalHostGenerators that are in Buffered state"""
    buffer_logger.debug("Querying buffered BareMetalHostGenerators")
    
    try:
        bmhgens = custom_api.list_cluster_custom_object(
            group="infra.example.com",
            version="v1alpha1",
            plural="baremetalhostgenerators"
        )
        
        buffered = []
        
        for bmhgen in bmhgens.get('items', []):
            status = bmhgen.get('status', {})
            if status.get('phase') == 'Buffered':
                buffered.append(bmhgen)
                buffer_logger.debug(f"BareMetalHostGenerator {bmhgen['metadata']['name']} is buffered")
        
        buffer_logger.info(f"Found {len(buffered)} buffered BareMetalHostGenerators")
        return buffered
        
    except Exception as e:
        buffer_logger.error(f"Error querying BareMetalHostGenerators: {str(e)}")
        raise

async def process_buffered_generator(bmhgen: Dict[str, Any]) -> None:
    """Process a single buffered BareMetalHostGenerator"""
    name = bmhgen['metadata']['name']
    namespace = bmhgen['metadata']['namespace']
    buffer_logger.info(f"Processing buffered generator: {name}")
    
    try:
        status = bmhgen.get('status', {})
        mac_address = status.get('macAddress')
        ipmi_address = status.get('ipmiAddress')
        
        # Get vendor from status first (if it was stored during buffering)
        server_vendor = status.get('serverVendor')
        
        if not server_vendor:
            # Fall back to annotation or name-based detection
            annotations = bmhgen.get('metadata', {}).get('annotations', {})
            server_vendor = annotations.get('server_vendor')
            
            if not server_vendor:
                # Use name-based detection and convert to uppercase
                detected_type = unified_client.detect_server_type(name)
                server_vendor = detected_type.name  # This gives "HP", "CISCO", "DELL" (uppercase)
        
        buffer_logger.info(f"Processing buffered server with vendor: {server_vendor}")
        
        # If server info is missing, try to fetch it again
        if not mac_address or not ipmi_address:
            buffer_logger.warning(f"Missing server info for buffered generator {name}, attempting to re-fetch")
            
            spec = bmhgen['spec']
            server_name = spec.get('serverName', name)
            
            try:
                # Get unified connection and search for server again
                with get_unified_connection() as client:
                    buffer_logger.info(f"Re-fetching server info for: {server_name}, vendor: {server_vendor}")
                    mac_address, ipmi_address = client.get_server_info(server_name, server_vendor)
                    buffer_logger.info(f"Successfully re-fetched - MAC: {mac_address}, Management IP: {ipmi_address}")
                    
                    # Update the buffered data with the fresh information
                    patch = {
                        "status": {
                            "macAddress": mac_address,
                            "ipmiAddress": ipmi_address
                        }
                    }
                    custom_api.patch_namespaced_custom_object_status(
                        group="infra.example.com",
                        version="v1alpha1",
                        namespace=namespace,
                        plural="baremetalhostgenerators",
                        name=name,
                        body=patch
                    )
                    
            except Exception as e:
                buffer_logger.error(f"Failed to re-fetch server info: {str(e)}")
                # Update status to failed if we can't get the server info
                patch = {
                    "status": {
                        "phase": "Failed",
                        "message": f"Cannot retrieve server information: {str(e)}"
                    }
                }
                custom_api.patch_namespaced_custom_object_status(
                    group="infra.example.com",
                    version="v1alpha1",
                    namespace=namespace,
                    plural="baremetalhostgenerators",
                    name=name,
                    body=patch
                )
                return
        
        spec = bmhgen['spec']
        target_namespace = spec.get('namespace', namespace)
        infra_env = spec.get('infraEnv')
        
        # Get IPMI credentials from environment only
        ipmi_username = os.getenv('IPMI_USERNAME', 'admin')
        ipmi_password = os.getenv('IPMI_PASSWORD', 'password')
        
        # If credentials are base64 encoded in env, decode them
        try:
            ipmi_username = base64.b64decode(ipmi_username).decode()
            ipmi_password = base64.b64decode(ipmi_password).decode()
            buffer_logger.debug("Decoded base64 IPMI credentials from environment")
        except:
            buffer_logger.debug("Using plain text IPMI credentials from environment")
        
        bmc_secret = generate_bmc_secret(
            name=name,
            namespace=target_namespace,
            username=ipmi_username,
            password=ipmi_password,
            server_vendor=server_vendor
        )
        
        try:
            core_v1.create_namespaced_secret(
                namespace=target_namespace,
                body=bmc_secret
            )
            buffer_logger.info(f"Created BMC secret: {bmc_secret['metadata']['name']}")
        except kubernetes.client.exceptions.ApiException as e:
            if e.status == 409:
                buffer_logger.debug(f"BMC secret already exists: {bmc_secret['metadata']['name']}")
            else:
                raise
        
        # Create BareMetalHost with server vendor
        bmh = generate_baremetal_host(
            name=name,
            namespace=target_namespace,
            mac_address=mac_address,
            ipmi_address=ipmi_address,
            ipmi_username=ipmi_username,
            ipmi_password=ipmi_password,
            infra_env=infra_env,
            server_vendor=server_vendor,
            labels=spec.get('labels', {})
        )
        
        custom_api.create_namespaced_custom_object(
            group="metal3.io",
            version="v1alpha1",
            namespace=target_namespace,
            plural="baremetalhosts",
            body=bmh
        )
        buffer_logger.info(f"Created BareMetalHost: {name}")
        
        # Update generator status to Completed
        patch = {
            "status": {
                "phase": "Completed",
                "message": f"Successfully created BareMetalHost {name} (released from buffer)",
                "bmhName": name,
                "bmhNamespace": target_namespace
            }
        }
        
        custom_api.patch_namespaced_custom_object_status(
            group="infra.example.com",
            version="v1alpha1",
            namespace=namespace,
            plural="baremetalhostgenerators",
            name=name,
            body=patch
        )
        buffer_logger.info(f"Updated generator {name} status to Completed")
        
    except Exception as e:
        buffer_logger.error(f"Error processing buffered generator {name}: {str(e)}")
        try:
            patch = {
                "status": {
                    "phase": "Failed",
                    "message": f"Failed to create from buffer: {str(e)}"
                }
            }
            custom_api.patch_namespaced_custom_object_status(
                group="infra.example.com",
                version="v1alpha1",
                namespace=namespace,
                plural="baremetalhostgenerators",
                name=name,
                body=patch
            )
        except:
            pass
        raise

async def buffer_check_loop():
    """Periodically check buffer and release servers if needed"""
    buffer_logger.info("Starting buffer check loop")
    
    while True:
        try:
            await asyncio.sleep(BUFFER_CHECK_INTERVAL)
            
            async with bmh_buffer_lock:
                buffer_logger.debug("Running buffer check")
                
                # Get current available count
                available_bmhs = get_available_baremetalhosts()
                available_count = len(available_bmhs)
                
                buffer_logger.info(f"Current available BareMetalHosts: {available_count}/{MAX_AVAILABLE_SERVERS}")
                
                # If we have room for more servers, release from buffer
                if available_count < MAX_AVAILABLE_SERVERS:
                    slots_available = MAX_AVAILABLE_SERVERS - available_count
                    buffer_logger.info(f"Can release {slots_available} servers from buffer")
                    
                    # Get buffered generators sorted by buffer time (FIFO)
                    buffered = get_buffered_generators()
                    buffered.sort(key=lambda x: x['status'].get('bufferedAt', ''))
                    
                    # Release servers from buffer
                    for i, bmhgen in enumerate(buffered[:slots_available]):
                        buffer_logger.info(f"Releasing buffered generator {i+1}/{slots_available}: {bmhgen['metadata']['name']}")
                        await process_buffered_generator(bmhgen)
                        
                        if i < slots_available - 1:
                            await asyncio.sleep(2)
                else:
                    buffer_logger.debug("No slots available to release servers from buffer")
                    
        except Exception as e:
            buffer_logger.error(f"Error in buffer check loop: {str(e)}")
            buffer_logger.exception("Full exception details:")
>>>>>>> a5c7a77d

def get_unified_connection():
    """Get unified server connection, creating new instance for each use"""
    global unified_client
    
    if not unified_client:
        raise RuntimeError("Unified client not initialized")
    
    # Create a new instance with the same credentials
    # This ensures fresh connections for each server lookup
    return UnifiedServerClient(
        # HP OneView
        oneview_ip=unified_client.oneview_ip,
        oneview_username=unified_client.oneview_username,
        oneview_password=unified_client.oneview_password,
        # Cisco UCS
        ucs_central_ip=unified_client.ucs_central_ip,
        central_username=unified_client.central_username,
        central_password=unified_client.central_password,
        manager_username=unified_client.manager_username,
        manager_password=unified_client.manager_password,
        # Dell OME
        ome_ip=unified_client.ome_ip,
        ome_username=unified_client.ome_username,
        ome_password=unified_client.ome_password
    )


@kopf.on.startup()
async def configure(settings: kopf.OperatorSettings, **_):
    """Configure operator settings"""
    operator_logger.info("Starting operator configuration")
    
    settings.execution.max_workers = 4  
    settings.posting.enabled = False
    settings.batching.worker_limit = 1
    settings.persistence.finalizer = 'bmhgenerator.infra.example.com/finalizer'
    settings.persistence.progress_storage = kopf.AnnotationsProgressStorage()
    
    # Initialize unified server client
    global unified_client
    
    # HP OneView credentials
    oneview_ip = os.getenv('ONEVIEW_IP')
    oneview_username = os.getenv('ONEVIEW_USERNAME', 'administrator')
    oneview_password = os.getenv('ONEVIEW_PASSWORD')
    
    # Cisco UCS credentials
    ucs_central_ip = os.getenv('UCS_CENTRAL_IP')
    central_username = os.getenv('UCS_CENTRAL_USERNAME', 'admin')
    central_password = os.getenv('UCS_CENTRAL_PASSWORD')
    manager_username = os.getenv('UCS_MANAGER_USERNAME', 'admin')
    manager_password = os.getenv('UCS_MANAGER_PASSWORD')
    
    # Dell OME credentials
    ome_ip = os.getenv('OME_IP')
    ome_username = os.getenv('OME_USERNAME', 'admin')
    ome_password = os.getenv('OME_PASSWORD')
    
    # Check if at least one system is configured
    hp_configured = all([oneview_ip, oneview_password])
    ucs_configured = all([ucs_central_ip, central_password, manager_password])
    dell_configured = all([ome_ip, ome_password])
    
    if not any([hp_configured, ucs_configured, dell_configured]):
        operator_logger.error("No server management system configured. At least one system must be configured.")
        raise ValueError("Missing server management configuration")
    
    # Log which systems are configured
    configured_systems = []
    if hp_configured:
        configured_systems.append("HP OneView")
    if ucs_configured:
        configured_systems.append("Cisco UCS")
    if dell_configured:
        configured_systems.append("Dell OME")
    
    operator_logger.info(f"Configured server management systems: {', '.join(configured_systems)}")
    
    unified_client = UnifiedServerClient(
        # HP OneView
        oneview_ip=oneview_ip,
        oneview_username=oneview_username,
        oneview_password=oneview_password,
        # Cisco UCS
        ucs_central_ip=ucs_central_ip,
        central_username=central_username,
        central_password=central_password,
        manager_username=manager_username,
        manager_password=manager_password,
        # Dell OME
        ome_ip=ome_ip,
        ome_username=ome_username,
        ome_password=ome_password
    )
    
    # Check if we're already over limit
    try:
        available_bmhs = get_available_baremetalhosts()
        available_count = len(available_bmhs)
        
        if available_count > MAX_AVAILABLE_SERVERS:
            operator_logger.warning(f"Starting with {available_count} available servers, exceeds limit of {MAX_AVAILABLE_SERVERS}")
            operator_logger.warning("New servers will be buffered until available count drops below limit")
    except Exception as e:
        operator_logger.error(f"Error checking initial BMH count: {e}")
    
    # Setup asyncio event loop and start buffer check task
    global buffer_check_task
    try:
        loop = asyncio.get_event_loop()
    except RuntimeError:
        loop = asyncio.new_event_loop()
        asyncio.set_event_loop(loop)
    
    buffer_check_task = asyncio.create_task(buffer_check_loop())
    buffer_logger.info("Started buffer check background task")
    
    operator_logger.info("Operator configuration completed successfully")


@kopf.on.create('infra.example.com', 'v1alpha1', 'baremetalhostgenerators')
async def create_bmh(spec: Dict[str, Any], name: str, namespace: str, **kwargs):
    """Handle BareMetalHostGenerator creation"""
    
    operator_logger.info(f"Processing BareMetalHostGenerator: {name} in namespace: {namespace}")
    
    server_name = spec.get('serverName', name)
    target_namespace = spec.get('namespace', namespace)
    infra_env = spec.get('infraEnv')
    
    annotations = kwargs.get('meta', {}).get('annotations', {})
    server_vendor = annotations.get('server_vendor')
    operator_logger.info(f"Server vendor annotation: {server_vendor}")  
    
    if not infra_env:
        raise kopf.PermanentError("infraEnv is required in spec")
    
    # Initial status
    status_update = {
        "phase": "Processing",
        "message": f"Looking up server {server_name} in management systems"
    }
    
    try:
        # Update status
        custom_api.patch_namespaced_custom_object_status(
            group="infra.example.com",
            version="v1alpha1",
            namespace=namespace,
            plural="baremetalhostgenerators",
            name=name,
            body={"status": status_update}
        )
    except Exception as e:
        operator_logger.warning(f"Could not update initial status: {e}")
    
    try:
        # Get unified connection and search for server
        with get_unified_connection() as client:
            operator_logger.info(f"Searching for server: {server_name}, vendor: {server_vendor or 'auto-detect'}")
            mac_address, ipmi_address = client.get_server_info(server_name, server_vendor)
            operator_logger.info(f"Server found - MAC: {mac_address}, Management IP: {ipmi_address}")
            
            if not server_vendor:
                detected_type = client.detect_server_type(server_name, server_vendor)
                server_vendor = detected_type.name
            
            operator_logger.info(f"Final server vendor: {server_vendor}")
        
        # Check if we should buffer or create immediately
        async with bmh_buffer_lock:
            available_bmhs = get_available_baremetalhosts()
            available_count = len(available_bmhs)
            
            buffer_logger.info(f"Current available BareMetalHosts: {available_count}/{MAX_AVAILABLE_SERVERS}")
            
            if available_count >= MAX_AVAILABLE_SERVERS:
                # Buffer this server - now including vendor information
                status_update = {
                    "phase": "Buffered",
                    "message": f"Server buffered (available: {available_count}/{MAX_AVAILABLE_SERVERS})",
                    "bufferedAt": datetime.now().isoformat(),
                    "macAddress": mac_address,
                    "ipmiAddress": ipmi_address,
                    "serverVendor": server_vendor  # Store vendor in status
                }
                
                custom_api.patch_namespaced_custom_object_status(
                    group="infra.example.com",
                    version="v1alpha1",
                    namespace=namespace,
                    plural="baremetalhostgenerators",
                    name=name,
                    body={"status": status_update}
                )
                
                buffer_logger.info(f"Buffering server {server_name} - limit reached")
                return  # No error is raised here, just returns after updating status
        
        # Get IPMI credentials from environment only
        ipmi_username = os.getenv('IPMI_USERNAME', 'admin')
        ipmi_password = os.getenv('IPMI_PASSWORD', 'password')
        
        # If credentials are base64 encoded in env, decode them
        try:
            ipmi_username = base64.b64decode(ipmi_username).decode()
            ipmi_password = base64.b64decode(ipmi_password).decode()
            operator_logger.debug("Decoded base64 IPMI credentials from environment")
        except:
            operator_logger.debug("Using plain text IPMI credentials from environment")
        
        # Create BMC Secret - using determined server_vendor
        bmc_secret = generate_bmc_secret(
            name=server_name,
            namespace=target_namespace,
            username=ipmi_username,
            password=ipmi_password,
            server_vendor=server_vendor
        )
        
        try:
            core_v1.create_namespaced_secret(
                namespace=target_namespace,
                body=bmc_secret
            )
            operator_logger.info(f"Created BMC secret: {bmc_secret['metadata']['name']}")
        except kubernetes.client.exceptions.ApiException as e:
            if e.status == 409:
                operator_logger.info(f"BMC secret already exists: {bmc_secret['metadata']['name']}")
            else:
                raise
        
        # Generate and create BareMetalHost - using determined server_vendor
        bmh = generate_baremetal_host(
            name=server_name,
            namespace=target_namespace,
            mac_address=mac_address,
            ipmi_address=ipmi_address,
            ipmi_username=ipmi_username,
            ipmi_password=ipmi_password,
            infra_env=infra_env,
            server_vendor=server_vendor,
            labels=spec.get('labels', {})
        )
        
        try:
            custom_api.create_namespaced_custom_object(
                group="metal3.io",
                version="v1alpha1",
                namespace=target_namespace,
                plural="baremetalhosts",
                body=bmh
            )
            operator_logger.info(f"Created BareMetalHost: {server_name}")
        except kubernetes.client.exceptions.ApiException as e:
            if e.status == 404:
                operator_logger.warning("Metal3 CRD not found - simulating creation for testing")
            elif e.status == 409:
                operator_logger.info(f"BareMetalHost already exists: {server_name}")
            else:
                raise
        
        # Update status to success
        status_update = {
            "phase": "Completed",
            "message": f"Successfully created BareMetalHost {server_name}",
            "bmhName": server_name,
            "bmhNamespace": target_namespace
        }
        
        custom_api.patch_namespaced_custom_object_status(
            group="infra.example.com",
            version="v1alpha1",
            namespace=namespace,
            plural="baremetalhostgenerators",
            name=name,
            body={"status": status_update}
        )
        
        operator_logger.info(f"Successfully completed BareMetalHost creation for: {server_name}")
        
    except Exception as e:
        operator_logger.error(f"Failed to create BareMetalHost: {str(e)}")
        
        status_update = {
            "phase": "Failed",
            "message": f"Error: {str(e)}"
        }
        
        try:
            custom_api.patch_namespaced_custom_object_status(
                group="infra.example.com",
                version="v1alpha1",
                namespace=namespace,
                plural="baremetalhostgenerators",
                name=name,
                body={"status": status_update}
            )
        except:
            pass
            
        raise kopf.PermanentError(f"Failed to create BareMetalHost: {str(e)}")


@kopf.on.update('infra.example.com', 'v1alpha1', 'baremetalhostgenerators')
async def update_bmh(spec, status, name, **kwargs):
    """Ignore updates - BareMetalHostGenerators are immutable"""
    operator_logger.info(f"BareMetalHostGenerator {name} update ignored - resource is immutable")
    return


@kopf.on.delete('infra.example.com', 'v1alpha1', 'baremetalhostgenerators')
async def delete_bmh(spec, name, namespace, status, **kwargs):
    """Clean up BareMetalHost when generator is deleted"""
    operator_logger.info(f"Processing deletion of BareMetalHostGenerator: {name}")
    
    if status.get('bmhName') and status.get('bmhNamespace'):
        operator_logger.info(f"BareMetalHostGenerator deleted, keeping BareMetalHost: {status['bmhName']}")


@kopf.on.cleanup()
async def cleanup_fn(**kwargs):
    """Cleanup function called on operator shutdown"""
    operator_logger.info("Operator shutting down")
    
    if buffer_check_task:
        buffer_check_task.cancel()
        try:
            await buffer_check_task
        except asyncio.CancelledError:
            buffer_logger.info("Buffer check task cancelled")
    
    if unified_client:
        try:
            unified_client.disconnect()
        except Exception as e:
            operator_logger.warning(f"Error disconnecting from server management systems: {e}")
    
    operator_logger.info("Cleanup completed")


if __name__ == "__main__":
    operator_logger.info("Starting BareMetalHost Generator Operator with Buffering")
    operator_logger.info(f"Max available servers: {MAX_AVAILABLE_SERVERS}")
    operator_logger.info(f"Buffer check interval: {BUFFER_CHECK_INTERVAL}s")
    
    try:
        kopf.run()
    except Exception as e:
        operator_logger.critical(f"Operator crashed: {str(e)}")
        raise<|MERGE_RESOLUTION|>--- conflicted
+++ resolved
@@ -7,21 +7,17 @@
 import kopf
 import kubernetes
 from kubernetes import client, config
-
-from src.config import (
-    MAX_AVAILABLE_SERVERS,
-    operator_logger,
-    buffer_logger
+from ucsmsdk.mometa.compute.ComputeRackUnit import ComputeRackUnit
+from ucsmsdk.ucshandle import UcsHandle
+from ucscsdk.ucschandle import UcscHandle
+from urllib3 import disable_warnings
+from urllib3.exceptions import InsecureRequestWarning
+
+# Configure logging with more detailed format
+logging.basicConfig(
+    level=logging.INFO,
+    format='%(asctime)s - %(name)s - %(levelname)s - %(funcName)s:%(lineno)d - %(message)s'
 )
-from src.unified_client import UnifiedServerClient
-from src.yaml_generators import generate_baremetal_host, generate_bmc_secret
-from src.buffer_manager import (
-    bmh_buffer_lock,
-    get_available_baremetalhosts,
-    buffer_check_loop
-)
-<<<<<<< HEAD
-=======
 logger = logging.getLogger(__name__)
 
 # Create separate loggers for different components
@@ -701,7 +697,6 @@
 # ============================================================================
 # Kubernetes Operator with Buffer Management (UPDATED)
 # ============================================================================
->>>>>>> a5c7a77d
 
 # Load Kubernetes config
 try:
@@ -724,8 +719,6 @@
 # Buffer management
 buffer_check_task = None
 
-<<<<<<< HEAD
-=======
 def get_available_baremetalhosts() -> List[Dict[str, Any]]:
     """Get list of BareMetalHosts that are available (not provisioned)"""
     buffer_logger.debug("Querying all BareMetalHosts")
@@ -1000,7 +993,6 @@
         except Exception as e:
             buffer_logger.error(f"Error in buffer check loop: {str(e)}")
             buffer_logger.exception("Full exception details:")
->>>>>>> a5c7a77d
 
 def get_unified_connection():
     """Get unified server connection, creating new instance for each use"""
